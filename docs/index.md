--- conflicted
+++ resolved
@@ -28,12 +28,7 @@
   - **[Multi-File Read Tool](./tools/multi-file.md):** Documentation for the `read_many_files` tool.
   - **[Shell Tool](./tools/shell.md):** Documentation for the `run_shell_command` tool.
   - **[Web Fetch Tool](./tools/web-fetch.md):** Documentation for the `web_fetch` tool.
-<<<<<<< HEAD
-  - **[Web Search Tool](./tools/web-search.md):** Documentation for the `google_web_search` tool.
-  - **[DuckDuckGo Web Search Tool](./tools/duckduckgo-web-search.md):** Documentation for the `duckduckgo_web_search` tool.
-=======
   - **[Web Search Tool](./tools/web-search.md):** Documentation for the `web_search` tool.
->>>>>>> 3e082ae8
   - **[Memory Tool](./tools/memory.md):** Documentation for the `save_memory` tool.
 - **[Contributing & Development Guide](../CONTRIBUTING.md):** Information for contributors and developers, including setup, building, testing, and coding conventions.
 - **[NPM Workspaces and Publishing](./npm.md):** Details on how the project's packages are managed and published.
